--- conflicted
+++ resolved
@@ -575,18 +575,10 @@
             // Push unprocessed byte back into the stream for later processing
             backUpStream(1);
         }
-<<<<<<< HEAD
-        
-		int input = checkForInput();
-        if(input == IRCODE_HOME  || input == IRCODE_LEFT || input == IRCODE_RIGHT) {
-          done = true;
-		  return input;
-=======
         // Check to see if user wants to abort current animation
         int input = checkForInput();
         if((input == IRCODE_HOME) || (input == IRCODE_RIGHT) || (input == IRCODE_LEFT)) {
             return input;
->>>>>>> 3c243ad7
         }
     }
     return ERROR_NONE;
