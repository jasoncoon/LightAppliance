--- conflicted
+++ resolved
@@ -1384,11 +1384,6 @@
     }
 }
 
-<<<<<<< HEAD
-int scrollcounter;
-=======
->>>>>>> 3c243ad7
-
 // Show Time and Date Mode
 void timeDateMode() {
 
@@ -1748,35 +1743,6 @@
 }
 
 /*******************************************************************/
-<<<<<<< HEAD
-/***                         Misc Functions                      ***/
-/*******************************************************************/
-
-static bitmap_font *font = (bitmap_font *) &apple3x5;
-
-// Clear a portion of the matrix for overwriting
-void clearString(int16_t x, int16_t y, rgb24 color, const char text[]) {
-    int xcnt, ycnt, i = 0, offset = 0;
-    char character;
-
-    // limit text to 10 chars, why?
-    for (i = 0; i < 10; i++) {
-        character = text[offset++];
-        if (character == '\0')
-            return;
-
-        for (ycnt = 0; ycnt < font->Height; ycnt++) {
-            for (xcnt = 0; xcnt < font->Width; xcnt++) {
-                matrix.drawPixel(x + xcnt, y + ycnt, color);
-            }
-        }
-        x += font->Width;
-    }
-}
-
-/*******************************************************************/
-=======
->>>>>>> 3c243ad7
 /***                     Main Program Setup                     ***/
 /*******************************************************************/
 
